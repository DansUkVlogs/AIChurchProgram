--- conflicted
+++ resolved
@@ -1,4 +1,3 @@
-<<<<<<< HEAD
 // Export functionality for the Church Program Smart Assistant
 
 import { CONFIG } from './config.js';
@@ -632,536 +631,3 @@
         console.error('[Learning] Error during PDF export learning:', error);
     }
 }
-=======
-// Export functionality for the Church Program Smart Assistant
-
-import { CONFIG } from './config.js';
-import { showAlert, showLoadingSpinner, hideLoadingSpinner, downloadFile, formatDate } from './utils.js';
-
-// Export to PDF
-export function exportToPDF(programData, isThirdSunday) {
-    if (programData.length === 0) {
-        showAlert('No data to export', 'warning');
-        return;
-    }
-
-    showLoadingSpinner();
-
-    try {
-        // Create PDF content
-        const { jsPDF } = window.jspdf;
-        const doc = new jsPDF();
-        
-        // Define colors for different fields
-        const colors = {
-            camera: { r: 0, g: 123, b: 255 },     // Blue (matches bg-primary)
-            scene: { r: 108, g: 117, b: 125 },    // Gray (matches bg-secondary)  
-            mic: { r: 25, g: 135, b: 84 },        // Green (matches bg-success)
-            stream: { r: 13, g: 202, b: 240 },    // Cyan (matches bg-info)
-            notes: { r: 255, g: 193, b: 7 }       // Yellow (matches bg-warning)
-        };
-        
-        // Calculate dynamic sizing - guaranteed fit with maximum possible size
-        const itemCount = programData.length;
-        const availableHeight = 235; // Available height for content
-        
-        // Calculate optimal row height that guarantees all items fit
-        const totalRows = itemCount;
-        const maxPossibleRowHeight = availableHeight / totalRows;
-        
-        // Constrain row height to reasonable bounds and ensure shapes fit
-        const baseRowHeight = Math.max(8, Math.min(16, maxPossibleRowHeight));
-        
-        // Scale font and shapes proportionally to row height, with stricter limits
-        const fontSize = Math.max(5, Math.min(9, baseRowHeight * 0.5));
-        const shapeSize = Math.max(2, Math.min(4, baseRowHeight * 0.25));
-        
-        // Ensure shapes never exceed row height bounds
-        const maxShapeHeight = shapeSize * 2.4; // Maximum shape height
-        const safeRowHeight = Math.max(baseRowHeight, maxShapeHeight + 2); // Ensure shapes fit with padding
-        
-        const maxRowHeight = safeRowHeight;
-        
-        // Add title with styling
-        doc.setFillColor(52, 58, 64); // Dark background
-        doc.rect(0, 0, 210, 25, 'F');
-        doc.setTextColor(255, 255, 255); // White text
-        doc.setFontSize(18);
-        doc.setFont(undefined, 'bold');
-        doc.text('Church Program Schedule', 20, 16);
-        
-        // Add date and 3rd Sunday info
-        doc.setFontSize(10);
-        doc.setFont(undefined, 'normal');
-        const date = formatDate();
-        doc.text(`Generated: ${date}`, 20, 22);
-        doc.text(`3rd Sunday: ${isThirdSunday ? 'Yes' : 'No'}`, 120, 22);
-        
-        // Reset text color for content
-        doc.setTextColor(0, 0, 0);
-        
-        // Add compact legend
-        doc.setFontSize(9);
-        doc.setFont(undefined, 'bold');
-        doc.text('Legend:', 12, 35);
-        
-        // Camera legend (circle)
-        doc.setFillColor(colors.camera.r, colors.camera.g, colors.camera.b);
-        doc.circle(30, 33, 2, 'F');
-        doc.setTextColor(0, 0, 0);
-        doc.text('Camera', 35, 35);
-        
-        // Scene legend (rectangle)
-        doc.setFillColor(colors.scene.r, colors.scene.g, colors.scene.b);
-        doc.rect(62, 31, 4, 4, 'F');
-        doc.text('Scene', 68, 35);
-        
-        // Mic legend (rounded rectangle - changed from triangle)
-        doc.setFillColor(colors.mic.r, colors.mic.g, colors.mic.b);
-        doc.roundedRect(89, 31, 6, 4, 0.5, 0.5, 'F');
-        doc.text('Mic', 97, 35);
-        
-        // Stream legend (rounded rectangle)
-        doc.setFillColor(colors.stream.r, colors.stream.g, colors.stream.b);
-        doc.roundedRect(110, 31, 6, 4, 0.5, 0.5, 'F');
-        doc.text('Stream: 1=YouTube, 2=Live', 118, 35);
-        
-        // Notes legend (rounded rectangle)
-        doc.setFillColor(colors.notes.r, colors.notes.g, colors.notes.b);
-        doc.roundedRect(170, 31, 6, 4, 0.5, 0.5, 'F');
-        doc.text('Notes', 178, 35);
-        
-        // Add table headers with background - wider to accommodate all columns
-        const headerY = 44;
-        doc.setFillColor(248, 249, 250); // Light gray background
-        doc.rect(10, headerY, 190, 8, 'F');
-        doc.setTextColor(0, 0, 0);
-        doc.setFontSize(9);
-        doc.setFont(undefined, 'bold');
-        doc.text('Program Item', 12, headerY + 5);
-        doc.text('Cam', 75, headerY + 5);
-        doc.text('Scene', 95, headerY + 5);
-        doc.text('Mic', 115, headerY + 5);
-        doc.text('Stream', 140, headerY + 5);
-        doc.text('Notes', 165, headerY + 5);
-        
-        // Add horizontal line
-        doc.setLineWidth(0.3);
-        doc.line(10, headerY + 8, 200, headerY + 8);
-        
-        // Add program info just below the table headers
-        doc.setFontSize(7);
-        doc.setTextColor(128, 128, 128);
-        const infoY = headerY + 12;
-        doc.text('Generated by Church Program Smart Assistant', 10, infoY);
-        doc.text(`Total Items: ${programData.length}`, 160, infoY);
-        
-        // Add data rows with enhanced styling - all on one page
-        doc.setFont(undefined, 'normal');
-        doc.setFontSize(fontSize);
-        let yPosition = headerY + 18; // Start below the info line
-        
-        programData.forEach((item, index) => {
-            // Calculate vertical center for all elements first
-            const rowCenterY = yPosition + (maxRowHeight / 2);
-            
-            // Only add subtle alternating background if it won't interfere
-            if (index % 2 === 0 && maxRowHeight > 12) {
-                doc.setFillColor(254, 254, 254); // Very light gray, less intrusive
-                doc.rect(10, yPosition - 1, 190, maxRowHeight - 2, 'F');
-            }
-            
-            // Program item text with smart scaling, cleaning, and wrapping
-            doc.setTextColor(0, 0, 0);
-            let itemFontSize = fontSize;
-            doc.setFontSize(itemFontSize);
-            
-            // Clean up the text - remove extra spaces and normalize whitespace
-            let textToShow = item.programItem
-                .replace(/\s+/g, ' ')  // Replace multiple spaces with single space
-                .trim();               // Remove leading/trailing spaces
-            
-            // More restrictive width to ensure no overflow into shapes
-            const maxItemWidth = 55; // Reduced to accommodate more columns
-            
-            // Force line breaks - don't let text overflow
-            let lines = doc.splitTextToSize(textToShow, maxItemWidth);
-            
-            // If text is too long, try smaller font first
-            while (lines.length > 2 && itemFontSize > fontSize * 0.7) {
-                itemFontSize -= 0.5;
-                doc.setFontSize(itemFontSize);
-                lines = doc.splitTextToSize(textToShow, maxItemWidth);
-            }
-            
-            // If still too long after font scaling, truncate text more aggressively
-            if (lines.length > 2) {
-                // More aggressive truncation to prevent overflow
-                const maxChars = Math.floor(maxItemWidth / (itemFontSize * 0.55)) * 2; // More conservative estimate
-                if (textToShow.length > maxChars) {
-                    // Look for break points near the max length
-                    const breakPoints = [' ', ',', '-', '&', '(', ')'];
-                    let truncateAt = maxChars - 1; // Leave room for potential break
-                    
-                    for (let i = truncateAt; i > maxChars * 0.6; i--) {
-                        if (breakPoints.includes(textToShow[i])) {
-                            truncateAt = i;
-                            break;
-                        }
-                    }
-                    
-                    textToShow = textToShow.substring(0, truncateAt).trim();
-                    lines = doc.splitTextToSize(textToShow, maxItemWidth);
-                }
-            }
-            
-            // Limit to exactly 2 lines maximum
-            const linesToShow = Math.min(2, lines.length);
-            
-            // Calculate starting Y to center the text block
-            const lineHeight = itemFontSize * 0.85;
-            const totalTextHeight = linesToShow * lineHeight;
-            const textStartY = rowCenterY - (totalTextHeight / 2) + lineHeight;
-            
-            // Render each line, ensuring they don't exceed width
-            for (let i = 0; i < linesToShow; i++) {
-                let lineText = lines[i];
-                
-                // Double-check line width and make font smaller if necessary
-                while (doc.getTextWidth(lineText) > maxItemWidth && itemFontSize > 4) {
-                    itemFontSize -= 0.2;
-                    doc.setFontSize(itemFontSize);
-                }
-                
-                doc.text(lineText, 12, textStartY + (i * lineHeight));
-            }
-            
-            // Reset font size for other elements
-            doc.setFontSize(fontSize);
-            
-            // Camera with circle shape - constrained sizing to always fit
-            const cameraX = 77;
-            const cameraY = rowCenterY;
-            const cameraRadius = Math.min(shapeSize * 1.0, maxRowHeight * 0.25); // Constrain to row height
-            doc.setFillColor(colors.camera.r, colors.camera.g, colors.camera.b);
-            doc.circle(cameraX, cameraY, cameraRadius, 'F');
-            
-            // Camera text - slightly increased font size for better readability
-            doc.setTextColor(255, 255, 255);
-            doc.setFont(undefined, 'bold');
-            let cameraText = item.camera;
-            let cameraFontSize = Math.min(fontSize + 5, cameraRadius * 2.2); // Slightly increased
-            doc.setFontSize(cameraFontSize);
-            
-            // Make font smaller until text fits in circle
-            const maxCameraWidth = cameraRadius * 1.4;
-            while (doc.getTextWidth(cameraText) > maxCameraWidth && cameraFontSize > 6) {
-                cameraFontSize--;
-                doc.setFontSize(cameraFontSize);
-            }
-            
-            // Center text perfectly in circle with proper vertical alignment
-            const cameraTextWidth = doc.getTextWidth(cameraText);
-            doc.text(cameraText, cameraX - (cameraTextWidth / 2), cameraY + (cameraFontSize * 0.25));
-            
-            // Scene with rectangle shape - constrained sizing to always fit
-            const sceneX = 95;
-            const sceneY = rowCenterY - (Math.min(shapeSize * 1.0, maxRowHeight * 0.2));
-            const sceneWidth = Math.min(shapeSize * 2.5, 15); // Constrain maximum width
-            const sceneHeight = Math.min(shapeSize * 2.0, maxRowHeight * 0.4); // Constrain to row height
-            doc.setFillColor(colors.scene.r, colors.scene.g, colors.scene.b);
-            doc.rect(sceneX, sceneY, sceneWidth, sceneHeight, 'F');
-            
-            // Scene text - significantly increased font size to match camera
-            doc.setTextColor(255, 255, 255);
-            doc.setFont(undefined, 'bold');
-            let sceneText = item.scene;
-            let sceneFontSize = Math.min(fontSize + 7, sceneHeight * 1.0); // Much larger font size
-            doc.setFontSize(sceneFontSize);
-            
-            // Make font smaller until text fits in rectangle
-            const maxSceneWidth = sceneWidth - 4;
-            while (doc.getTextWidth(sceneText) > maxSceneWidth && sceneFontSize > 6) {
-                sceneFontSize--;
-                doc.setFontSize(sceneFontSize);
-            }
-            
-            // Center text perfectly in rectangle with proper vertical alignment
-            const sceneTextWidth = doc.getTextWidth(sceneText);
-            doc.text(sceneText, 
-                sceneX + (sceneWidth / 2) - (sceneTextWidth / 2), 
-                sceneY + (sceneHeight / 2) + (sceneFontSize * 0.25)
-            );
-            
-            // Mic with rounded rectangle shape - constrained sizing to always fit
-            const micX = 115;
-            const micY = rowCenterY - (Math.min(shapeSize * 1.0, maxRowHeight * 0.2));
-            const micWidth = Math.min(shapeSize * 4.0, 25); // Constrain maximum width
-            const micHeight = Math.min(shapeSize * 2.0, maxRowHeight * 0.4); // Constrain to row height
-            doc.setFillColor(colors.mic.r, colors.mic.g, colors.mic.b);
-            doc.roundedRect(micX, micY, micWidth, micHeight, 1.5, 1.5, 'F');
-            
-            // Mic text - significantly increased font size to match camera
-            doc.setTextColor(255, 255, 255);
-            doc.setFont(undefined, 'bold');
-            let micText = item.mic;
-            let micFontSize = Math.min(fontSize + 6, micHeight * 1.0); // Much larger font size
-            doc.setFontSize(micFontSize);
-            
-            // Make font smaller until text fits in rectangle
-            const maxMicWidth = micWidth - 4;
-            while (doc.getTextWidth(micText) > maxMicWidth && micFontSize > 6) {
-                micFontSize--;
-                doc.setFontSize(micFontSize);
-            }
-            
-            // Center text perfectly in rectangle with proper vertical alignment
-            const micTextWidth = doc.getTextWidth(micText);
-            doc.text(micText, micX + (micWidth / 2) - (micTextWidth / 2), micY + (micHeight / 2) + (micFontSize * 0.25));
-            
-            // Stream with rounded rectangle (if exists) - constrained sizing to always fit
-            if (item.stream && item.stream.trim()) {
-                const streamX = 140;
-                const streamY = rowCenterY - (Math.min(shapeSize * 1.0, maxRowHeight * 0.2));
-                const streamWidth = Math.min(shapeSize * 3.0, 18); // Constrain maximum width
-                const streamHeight = Math.min(shapeSize * 2.0, maxRowHeight * 0.4); // Constrain to row height
-                doc.setFillColor(colors.stream.r, colors.stream.g, colors.stream.b);
-                doc.roundedRect(streamX, streamY, streamWidth, streamHeight, 1.5, 1.5, 'F');
-                
-                // Stream text - significantly increased font size to match camera
-                doc.setTextColor(255, 255, 255);
-                doc.setFont(undefined, 'bold');
-                let streamText = item.stream;
-                let streamFontSize = Math.min(fontSize + 6, streamHeight * 1.0); // Much larger font size
-                doc.setFontSize(streamFontSize);
-                
-                // Make font smaller until text fits in rectangle
-                const maxStreamWidth = streamWidth - 4;
-                while (doc.getTextWidth(streamText) > maxStreamWidth && streamFontSize > 6) {
-                    streamFontSize--;
-                    doc.setFontSize(streamFontSize);
-                }
-                
-                // Center text perfectly in rectangle with proper vertical alignment
-                const streamTextWidth = doc.getTextWidth(streamText);
-                doc.text(streamText, streamX + (streamWidth / 2) - (streamTextWidth / 2), streamY + (streamHeight / 2) + (streamFontSize * 0.25));
-            }
-            
-            // Notes with rounded rectangle (if exists) - constrained sizing and improved positioning
-            if (item.notes && item.notes.trim()) {
-                const notesX = 165;
-                const notesY = rowCenterY - (Math.min(shapeSize * 1.0, maxRowHeight * 0.2));
-                const notesWidth = Math.min(shapeSize * 8.0, 30); // Constrain maximum width
-                const notesHeight = Math.min(shapeSize * 2.0, maxRowHeight * 0.4); // Constrain to row height
-                
-                // Notes text - single line (input already limited to 25 characters)
-                doc.setTextColor(0, 0, 0);
-                doc.setFont(undefined, 'normal');
-                
-                // Clean up the notes text (no truncation needed - input is limited)
-                let cleanNotes = item.notes.replace(/\s+/g, ' ').trim();
-                const maxNotesTextWidth = notesWidth - 8; // Margin for better fit
-                
-                // Use larger font size for single line
-                let notesFontSize = Math.min(fontSize + 5, notesHeight * 0.7);
-                doc.setFontSize(notesFontSize);
-                
-                // Ensure the text fits with the chosen font size
-                while (doc.getTextWidth(cleanNotes) > maxNotesTextWidth && notesFontSize > 5) {
-                    notesFontSize -= 0.5;
-                    doc.setFontSize(notesFontSize);
-                }
-                
-                // Draw the notes box
-                doc.setFillColor(colors.notes.r, colors.notes.g, colors.notes.b);
-                doc.roundedRect(notesX, notesY, notesWidth, notesHeight, 1.5, 1.5, 'F');
-                
-                // Center the single line of text vertically and horizontally
-                if (cleanNotes) {
-                    const lineWidth = doc.getTextWidth(cleanNotes);
-                    const textX = notesX + (notesWidth / 2) - (lineWidth / 2);
-                    const textY = notesY + (notesHeight / 2) + (notesFontSize * 0.3);
-                    doc.text(cleanNotes, textX, textY);
-                }
-            }
-            
-            // Reset for next row
-            doc.setTextColor(0, 0, 0);
-            doc.setFont(undefined, 'normal');
-            doc.setFontSize(fontSize);
-            yPosition += maxRowHeight;
-        });
-        
-        // Save the PDF
-        doc.save(CONFIG.PDF_FILENAME);
-        hideLoadingSpinner();
-        showAlert('PDF exported successfully!', 'success');
-        
-    } catch (error) {
-        hideLoadingSpinner();
-        showAlert('Error exporting PDF: ' + error.message, 'danger');
-        console.error('PDF export error:', error);
-    }
-}
-
-// Export to JSON with separate file
-export function exportToJSON(programData, isThirdSunday) {
-    if (programData.length === 0) {
-        showAlert('No data to save', 'warning');
-        return;
-    }
-
-    try {
-        const exportData = createJSONExport(programData, isThirdSunday);
-        
-        // Save to separate JSON file
-        downloadFile(
-            JSON.stringify(exportData, null, 2), 
-            CONFIG.JSON_FILENAME, 
-            'application/json'
-        );
-        
-        showAlert('JSON file saved successfully!', 'success');
-        
-    } catch (error) {
-        showAlert('Error saving JSON: ' + error.message, 'danger');
-        console.error('JSON export error:', error);
-    }
-}
-
-// Create structured JSON export data
-function createJSONExport(programData, isThirdSunday) {
-    return {
-        metadata: {
-            version: CONFIG.APP_VERSION,
-            exportDate: new Date().toISOString(),
-            generatedBy: 'Church Program Smart Assistant',
-            isThirdSunday: isThirdSunday,
-            totalItems: programData.length
-        },
-        settings: {
-            thirdSundayMode: isThirdSunday
-        },
-        programData: programData.map((item, index) => ({
-            id: index + 1,
-            programItem: item.programItem,
-            techSettings: {
-                camera: item.camera,
-                scene: item.scene,
-                mic: item.mic,
-                stream: item.stream || ''
-            },
-            notes: item.notes || '',
-            autoFilled: !item._isUnmatched // Check internal flag instead of notes content
-        })),
-        summary: {
-            totalItems: programData.length,
-            autoFilledItems: programData.filter(item => !item._isUnmatched).length,
-            manualItems: programData.filter(item => item._isUnmatched).length
-        }
-    };
-}
-
-// Import from JSON
-export function importFromJSON(jsonData) {
-    try {
-        const data = typeof jsonData === 'string' ? JSON.parse(jsonData) : jsonData;
-        
-        // Validate JSON structure
-        if (!validateJSONStructure(data)) {
-            throw new Error('Invalid JSON structure');
-        }
-        
-        // Extract program data
-        let programData = [];
-        let isThirdSunday = false;
-        
-        // Handle new format
-        if (data.metadata && data.programData) {
-            isThirdSunday = data.metadata.isThirdSunday || data.settings?.thirdSundayMode || false;
-            programData = data.programData.map((item, index) => ({
-                id: index,
-                programItem: item.programItem,
-                camera: item.techSettings?.camera || '',
-                scene: item.techSettings?.scene || '',
-                mic: item.techSettings?.mic || '',
-                stream: item.techSettings?.stream || '',
-                notes: item.notes || ''
-            }));
-        }
-        // Handle legacy format
-        else if (data.programData && data.isThirdSunday !== undefined) {
-            programData = data.programData;
-            isThirdSunday = data.isThirdSunday;
-        }
-        
-        return {
-            success: true,
-            data: {
-                programData,
-                isThirdSunday,
-                metadata: data.metadata || null
-            }
-        };
-        
-    } catch (error) {
-        return {
-            success: false,
-            error: error.message
-        };
-    }
-}
-
-// Validate JSON structure
-function validateJSONStructure(data) {
-    // Check for new format
-    if (data.metadata && data.programData) {
-        return Array.isArray(data.programData) &&
-               data.programData.every(item => 
-                   item.programItem && 
-                   item.techSettings
-               );
-    }
-    
-    // Check for legacy format
-    if (data.programData && data.isThirdSunday !== undefined) {
-        return Array.isArray(data.programData) &&
-               data.programData.every(item => 
-                   item.programItem && 
-                   typeof item.camera !== 'undefined'
-               );
-    }
-    
-    return false;
-}
-
-// Export summary statistics
-export function generateSummaryReport(programData) {
-    const totalItems = programData.length;
-    const autoFilledItems = programData.filter(item => 
-        !item._isUnmatched
-    ).length;
-    
-    const cameraUsage = {};
-    const sceneUsage = {};
-    const micUsage = {};
-    
-    programData.forEach(item => {
-        cameraUsage[item.camera] = (cameraUsage[item.camera] || 0) + 1;
-        sceneUsage[item.scene] = (sceneUsage[item.scene] || 0) + 1;
-        micUsage[item.mic] = (micUsage[item.mic] || 0) + 1;
-    });
-    
-    return {
-        totalItems,
-        autoFilledItems,
-        manualItems: totalItems - autoFilledItems,
-        autoFillRate: totalItems > 0 ? (autoFilledItems / totalItems * 100).toFixed(1) : 0,
-        usage: {
-            camera: cameraUsage,
-            scene: sceneUsage,
-            mic: micUsage
-        }
-    };
-}
->>>>>>> 6921011a

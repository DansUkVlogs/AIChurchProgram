--- conflicted
+++ resolved
@@ -1,4 +1,3 @@
-<<<<<<< HEAD
 // Editing functionality for the Church Program Smart Assistant
 
 import { CONFIG, FORM_OPTIONS } from './config.js';
@@ -560,564 +559,3 @@
         handleSceneTileToggle(tileElement, container, hiddenInput, value);
     }
 }
-=======
-// Editing functionality for the Church Program Smart Assistant
-
-import { CONFIG, FORM_OPTIONS } from './config.js';
-import { showAlert, addHighlightAnimation, validateProgramItem } from './utils.js';
-
-let currentEditIndex = -1;
-
-// Quick field editing
-export function editField(index, field, programData, displayCallback) {
-    const item = programData[index];
-    const currentValue = item[field];
-    
-    let inputHtml = '';
-    if (field === 'camera') {
-        inputHtml = createSelectInput(field, index, currentValue, FORM_OPTIONS.camera);
-    } else if (field === 'scene') {
-        inputHtml = createSelectInput(field, index, currentValue, FORM_OPTIONS.scene);
-    } else if (field === 'stream') {
-        inputHtml = `
-            <select class="form-select form-select-sm" id="edit-${field}-${index}" style="min-width: 150px;">
-                <option value="">None</option>
-                <option value="1" ${currentValue === '1' ? 'selected' : ''}>1 (Go Live + YouTube)</option>
-                <option value="2" ${currentValue === '2' ? 'selected' : ''}>2 (Go Live)</option>
-            </select>
-        `;
-    } else if (field === 'mic') {
-        inputHtml = `
-            <input type="text" class="form-control form-control-sm" id="edit-${field}-${index}" 
-                   value="${currentValue}" maxlength="${CONFIG.MAX_MIC_LENGTH}" style="min-width: 120px;">
-        `;
-    } else if (field === 'notes') {
-        inputHtml = `
-            <input type="text" class="form-control form-control-sm" id="edit-${field}-${index}" 
-                   value="${currentValue}" maxlength="${CONFIG.MAX_NOTES_LENGTH}" style="min-width: 120px;" placeholder="Optional notes">
-        `;
-    }
-    
-    const fieldElement = document.querySelector(`[data-field="${field}"][data-index="${index}"]`);
-    if (!fieldElement) return;
-    
-    const cell = fieldElement.parentElement;
-    
-    cell.innerHTML = `
-        <div class="d-flex align-items-center gap-1">
-            ${inputHtml}
-            <button class="btn btn-sm btn-success" onclick="window.saveField(${index}, '${field}')">
-                <i class="fas fa-check"></i>
-            </button>
-            <button class="btn btn-sm btn-secondary" onclick="window.cancelEdit(${index}, '${field}', '${currentValue}')">
-                <i class="fas fa-times"></i>
-            </button>
-        </div>
-    `;
-    
-    // Focus on the input
-    const input = document.getElementById(`edit-${field}-${index}`);
-    if (input) {
-        input.focus();
-        if (input.select) input.select();
-    }
-}
-
-// Create select input HTML
-function createSelectInput(field, index, currentValue, options) {
-    if (field === 'camera' || field === 'scene') {
-        // Create tile-based selection for camera and scene
-        const tilesHtml = options.map(option => {
-            const isSelected = currentValue === option.value || 
-                               (currentValue && currentValue.includes(option.value));
-            return `
-                <div class="selection-tile ${isSelected ? 'selected' : ''}" 
-                     data-value="${option.value}" 
-                     onclick="toggleTile(this, '${field}', ${index})">
-                    ${option.label}
-                </div>
-            `;
-        }).join('');
-        
-        return `
-            <div class="tile-container" id="tiles-${field}-${index}">
-                ${tilesHtml}
-            </div>
-            <input type="hidden" id="edit-${field}-${index}" value="${currentValue}">
-        `;
-    } else {
-        // Keep dropdown for other fields (if any)
-        const optionsHtml = options.map(option => 
-            `<option value="${option.value}" ${currentValue === option.value ? 'selected' : ''}>${option.label}</option>`
-        ).join('');
-        
-        return `
-            <select class="form-select form-select-sm" id="edit-${field}-${index}">
-                ${optionsHtml}
-            </select>
-        `;
-    }
-}
-
-// Save field edit
-export function saveField(index, field, programData, displayCallback) {
-    const input = document.getElementById(`edit-${field}-${index}`);
-    if (!input) return;
-    
-    const newValue = input.value.trim();
-    
-    // Notes and stream fields can be empty, but other fields cannot
-    if (!newValue && field !== 'notes' && field !== 'stream') {
-        showAlert('Field cannot be empty', 'warning');
-        return;
-    }
-    
-    // Update the data
-    programData[index][field] = newValue;
-    
-    // Update the display
-    const cell = input.closest('td');
-    const badgeClass = getBadgeClass(field);
-    
-    cell.innerHTML = `
-        <span class="badge ${badgeClass} editable-field" data-field="${field}" data-index="${index}" onclick="window.editField(${index}, '${field}')">${newValue}</span>
-    `;
-    
-    // Add highlight animation
-    addHighlightAnimation(cell);
-    
-    showAlert(`${field.charAt(0).toUpperCase() + field.slice(1)} updated successfully`, 'success');
-}
-
-// Cancel field edit
-export function cancelEdit(index, field, originalValue, displayCallback) {
-    const fieldSelector = `[data-field="${field}"][data-index="${index}"]`;
-    const existingField = document.querySelector(fieldSelector);
-    
-    if (existingField && existingField.parentElement) {
-        const cell = existingField.parentElement;
-        const badgeClass = getBadgeClass(field);
-        
-        cell.innerHTML = `
-            <span class="badge ${badgeClass} editable-field" data-field="${field}" data-index="${index}" onclick="window.editField(${index}, '${field}')">${originalValue}</span>
-        `;
-    }
-}
-
-// Get badge class for field type
-function getBadgeClass(field) {
-    const classes = {
-        camera: 'bg-primary',
-        scene: 'bg-secondary',
-        mic: 'bg-success',
-        stream: 'bg-info',
-        notes: 'bg-warning'
-    };
-    return classes[field] || 'bg-secondary';
-}
-
-// Full row editing
-export function editRow(index, programData) {
-    const item = programData[index];
-    currentEditIndex = index;
-    
-    const modalContent = document.getElementById('missingInfoContent');
-    if (!modalContent) return;
-    
-    modalContent.innerHTML = createRowEditForm(item);
-
-    // Update modal title and button
-    const modalTitle = document.querySelector('#missingInfoModal .modal-title');
-    if (modalTitle) {
-        modalTitle.innerHTML = `
-            <i class="fas fa-edit me-2"></i>Edit Row
-        `;
-    }
-    
-    // Change the save button to update the row
-    const saveButton = document.querySelector('#missingInfoModal .btn-primary');
-    if (saveButton) {
-        saveButton.onclick = () => window.saveRowEdit(index);
-    }
-    
-    const modal = new bootstrap.Modal(document.getElementById('missingInfoModal'));
-    modal.show();
-}
-
-// Create row edit form HTML
-function createRowEditForm(item) {
-    const cameraTiles = FORM_OPTIONS.camera.map(option => {
-        const isSelected = item.camera === option.value || 
-                          (item.camera && item.camera.includes(option.value));
-        return `
-            <div class="selection-tile ${isSelected ? 'selected' : ''}" 
-                 data-value="${option.value}" 
-                 onclick="toggleRowTile(this, 'camera')">
-                ${option.label}
-            </div>
-        `;
-    }).join('');
-    
-    const sceneTiles = FORM_OPTIONS.scene.map(option => {
-        const isSelected = item.scene === option.value || 
-                          (item.scene && item.scene.includes(option.value));
-        return `
-            <div class="selection-tile ${isSelected ? 'selected' : ''}" 
-                 data-value="${option.value}" 
-                 onclick="toggleRowTile(this, 'scene')">
-                ${option.label}
-            </div>
-        `;
-    }).join('');
-    
-    return `
-        <div class="mb-3">
-            <h6>Edit Program Item:</h6>
-            <p class="fw-bold">${item.programItem}</p>
-        </div>
-        
-        <div class="row">
-            <div class="col-md-3 mb-3">
-                <label class="form-label">Camera</label>
-                <div class="tile-container" id="editRowCameraTiles">
-                    ${cameraTiles}
-                </div>
-                <input type="hidden" id="editRowCamera" value="${item.camera}">
-            </div>
-            
-            <div class="col-md-3 mb-3">
-                <label class="form-label">Scene</label>
-                <div class="tile-container" id="editRowSceneTiles">
-                    ${sceneTiles}
-                </div>
-                <input type="hidden" id="editRowScene" value="${item.scene}">
-            </div>
-            
-            <div class="col-md-3 mb-3">
-                <label for="editRowMic" class="form-label">Mic</label>
-                <input type="text" class="form-control" id="editRowMic" value="${item.mic}" 
-                       maxlength="${CONFIG.MAX_MIC_LENGTH}" placeholder="e.g., Lectern, Amb, 2,3,4">
-            </div>
-
-            <div class="col-md-3 mb-3">
-                <label for="editRowStream" class="form-label">Stream</label>
-                <select class="form-select" id="editRowStream">
-                    <option value="">None</option>
-                    <option value="1" ${item.stream === '1' ? 'selected' : ''}>1 (Go Live + YouTube)</option>
-                    <option value="2" ${item.stream === '2' ? 'selected' : ''}>2 (Go Live)</option>
-                </select>
-            </div>
-        </div>
-        
-        <div class="mb-3">
-            <label for="editRowNotes" class="form-label">Notes (Optional)</label>
-            <input type="text" class="form-control" id="editRowNotes" value="${item.notes || ''}" 
-                   maxlength="${CONFIG.MAX_NOTES_LENGTH}" placeholder="Optional notes">
-        </div>
-    `;
-}
-
-// Save row edit
-export function saveRowEdit(index, programData, displayCallback) {
-    const camera = document.getElementById('editRowCamera')?.value;
-    const scene = document.getElementById('editRowScene')?.value;
-    const mic = document.getElementById('editRowMic')?.value;
-    const stream = document.getElementById('editRowStream')?.value;
-    const notes = document.getElementById('editRowNotes')?.value;
-    
-    if (!camera || !scene || !mic) {
-        showAlert('Please fill in Camera, Scene, and Mic fields', 'warning');
-        return;
-    }
-    
-    // Update the data
-    programData[index].camera = camera;
-    programData[index].scene = scene;
-    programData[index].mic = mic;
-    programData[index].stream = stream || '';
-    programData[index].notes = notes;
-    
-    // Close modal
-    const modal = bootstrap.Modal.getInstance(document.getElementById('missingInfoModal'));
-    if (modal) modal.hide();
-    
-    // Refresh the table
-    if (displayCallback) displayCallback();
-    
-    // Highlight the updated row
-    setTimeout(() => {
-        const row = document.getElementById(`row-${index}`);
-        if (row) {
-            addHighlightAnimation(row);
-        }
-    }, 100);
-    
-    showAlert('Row updated successfully!', 'success');
-}
-
-// Delete row
-export function deleteRow(index, programData, displayCallback) {
-    if (confirm('Are you sure you want to delete this item?')) {
-        programData.splice(index, 1);
-        if (displayCallback) displayCallback();
-        showAlert('Item deleted successfully', 'success');
-    }
-}
-
-// Add new row
-export function addNewRow(programData, displayCallback) {
-    const modalContent = document.getElementById('missingInfoContent');
-    if (!modalContent) return;
-    
-    modalContent.innerHTML = createNewRowForm();
-
-    // Update modal title and button
-    const modalTitle = document.querySelector('#missingInfoModal .modal-title');
-    if (modalTitle) {
-        modalTitle.innerHTML = `
-            <i class="fas fa-plus me-2"></i>Add New Item
-        `;
-    }
-    
-    // Change the save button to add new row
-    const saveButton = document.querySelector('#missingInfoModal .btn-primary');
-    if (saveButton) {
-        saveButton.onclick = () => window.saveNewRow();
-    }
-    
-    const modal = new bootstrap.Modal(document.getElementById('missingInfoModal'));
-    modal.show();
-}
-
-// Create new row form HTML
-function createNewRowForm() {
-    const cameraTiles = FORM_OPTIONS.camera.map(option => `
-        <div class="selection-tile" 
-             data-value="${option.value}" 
-             onclick="toggleRowTile(this, 'camera')">
-            ${option.label}
-        </div>
-    `).join('');
-    
-    const sceneTiles = FORM_OPTIONS.scene.map(option => `
-        <div class="selection-tile" 
-             data-value="${option.value}" 
-             onclick="toggleRowTile(this, 'scene')">
-            ${option.label}
-        </div>
-    `).join('');
-    
-    return `
-        <div class="mb-3">
-            <label for="newRowItem" class="form-label">Program Item</label>
-            <input type="text" class="form-control" id="newRowItem" 
-                   placeholder="Enter program item description" maxlength="${CONFIG.MAX_PROGRAM_ITEM_LENGTH}">
-        </div>
-        
-        <div class="row">
-            <div class="col-md-4 mb-3">
-                <label class="form-label">Camera</label>
-                <div class="tile-container" id="newRowCameraTiles">
-                    ${cameraTiles}
-                </div>
-                <input type="hidden" id="newRowCamera" value="">
-            </div>
-            
-            <div class="col-md-4 mb-3">
-                <label class="form-label">Scene</label>
-                <div class="tile-container" id="newRowSceneTiles">
-                    ${sceneTiles}
-                </div>
-                <input type="hidden" id="newRowScene" value="">
-            </div>
-            
-            <div class="col-md-4 mb-3">
-                <label for="newRowMic" class="form-label">Mic</label>
-                <input type="text" class="form-control" id="newRowMic" 
-                       maxlength="${CONFIG.MAX_MIC_LENGTH}" placeholder="e.g., Lectern, Amb, 2,3,4">
-            </div>
-        </div>
-        
-        <div class="row">
-            <div class="col-md-6 mb-3">
-                <label for="newRowStream" class="form-label">Stream</label>
-                <select class="form-select" id="newRowStream">
-                    <option value="">None</option>
-                    <option value="1">1 (Go Live + YouTube)</option>
-                    <option value="2">2 (Go Live)</option>
-                </select>
-            </div>
-            
-            <div class="col-md-6 mb-3">
-                <label for="newRowNotes" class="form-label">Notes (Optional)</label>
-                <input type="text" class="form-control" id="newRowNotes" 
-                       maxlength="${CONFIG.MAX_NOTES_LENGTH}" placeholder="Optional notes">
-            </div>
-        </div>
-    `;
-}
-
-// Save new row
-export function saveNewRow(programData, displayCallback) {
-    const item = document.getElementById('newRowItem')?.value.trim();
-    const camera = document.getElementById('newRowCamera')?.value;
-    const scene = document.getElementById('newRowScene')?.value;
-    const mic = document.getElementById('newRowMic')?.value.trim();
-    const stream = document.getElementById('newRowStream')?.value || '';
-    const notes = document.getElementById('newRowNotes')?.value.trim();
-    
-    if (!item || !camera || !scene || !mic) {
-        showAlert('Please fill in all required fields', 'warning');
-        return;
-    }
-    
-    // Create new item
-    const newItem = {
-        id: programData.length,
-        programItem: item,
-        camera: camera,
-        scene: scene,
-        mic: mic,
-        stream: stream,
-        notes: notes
-    };
-    
-    // Validate the new item
-    const validation = validateProgramItem(newItem);
-    if (!validation.valid) {
-        showAlert('Validation errors: ' + validation.errors.join(', '), 'warning');
-        return;
-    }
-    
-    // Add to data
-    programData.push(newItem);
-    
-    // Close modal
-    const modal = bootstrap.Modal.getInstance(document.getElementById('missingInfoModal'));
-    if (modal) modal.hide();
-    
-    // Refresh the table
-    if (displayCallback) displayCallback();
-    
-    showAlert('New item added successfully!', 'success');
-}
-
-// Toggle tile selection for camera/scene
-export function toggleTile(tileElement, field, index) {
-    const container = tileElement.parentElement;
-    const hiddenInput = document.getElementById(`edit-${field}-${index}`);
-    const value = tileElement.dataset.value;
-    
-    if (field === 'camera') {
-        // For camera, allow multiple selection (like "2/1") with order preservation
-        handleCameraTileToggle(tileElement, container, hiddenInput, value);
-    } else if (field === 'scene') {
-        // For scene, allow multiple selection (like "2/1") with order preservation
-        handleSceneTileToggle(tileElement, container, hiddenInput, value);
-    }
-}
-
-function handleCameraTileToggle(tileElement, container, hiddenInput, value) {
-    const isSelected = tileElement.classList.contains('selected');
-    const currentValue = hiddenInput.value;
-    
-    if (isSelected) {
-        // Remove this value while preserving order of remaining values
-        tileElement.classList.remove('selected');
-        
-        if (currentValue.includes('/')) {
-            // Handle combined values like "2/1" - preserve order of remaining
-            const parts = currentValue.split('/');
-            const remaining = parts.filter(part => part !== value);
-            hiddenInput.value = remaining.length > 0 ? remaining.join('/') : '';
-        } else {
-            hiddenInput.value = currentValue === value ? '' : currentValue;
-        }
-    } else {
-        // Add this value in the order selected
-        tileElement.classList.add('selected');
-        
-        if (currentValue && currentValue !== value) {
-            // Append new value to existing (preserve selection order)
-            // If "2" is selected first, then "1" selected, result is "2/1"
-            hiddenInput.value = currentValue + '/' + value;
-        } else {
-            hiddenInput.value = value;
-        }
-    }
-    
-    // Update visual state of all tiles
-    updateTileStates(container, hiddenInput.value);
-}
-
-function handleSceneTileToggle(tileElement, container, hiddenInput, value) {
-    const isSelected = tileElement.classList.contains('selected');
-    const currentValue = hiddenInput.value;
-    
-    if (isSelected) {
-        // Remove this value while preserving order of remaining values
-        tileElement.classList.remove('selected');
-        
-        if (currentValue.includes('/')) {
-            // Handle combined values like "2/1" - preserve order of remaining
-            const parts = currentValue.split('/');
-            const remaining = parts.filter(part => part !== value);
-            hiddenInput.value = remaining.length > 0 ? remaining.join('/') : '';
-        } else {
-            hiddenInput.value = currentValue === value ? '' : currentValue;
-        }
-    } else {
-        // Add this value in the order selected
-        tileElement.classList.add('selected');
-        
-        if (currentValue && currentValue !== value) {
-            // Append new value to existing (preserve selection order)
-            // If "2" is selected first, then "1" selected, result is "2/1"
-            hiddenInput.value = currentValue + '/' + value;
-        } else {
-            hiddenInput.value = value;
-        }
-    }
-    
-    // Update visual state of all tiles
-    updateTileStates(container, hiddenInput.value);
-}
-
-function updateTileStates(container, currentValue) {
-    const values = currentValue ? currentValue.split('/') : [];
-    
-    container.querySelectorAll('.selection-tile').forEach(tile => {
-        const tileValue = tile.dataset.value;
-        if (values.includes(tileValue)) {
-            tile.classList.add('selected');
-        } else {
-            tile.classList.remove('selected');
-        }
-    });
-}
-
-// Toggle tile selection in row edit modal
-export function toggleRowTile(tileElement, field) {
-    const container = tileElement.parentElement;
-    const value = tileElement.dataset.value;
-    
-    // Determine if this is for editing existing row or adding new row
-    let hiddenInput = document.getElementById(`editRow${field.charAt(0).toUpperCase() + field.slice(1)}`);
-    if (!hiddenInput) {
-        hiddenInput = document.getElementById(`newRow${field.charAt(0).toUpperCase() + field.slice(1)}`);
-    }
-    
-    if (!hiddenInput) {
-        console.error('Could not find hidden input for field:', field);
-        return;
-    }
-    
-    if (field === 'camera') {
-        // For camera, allow multiple selection (like "2/1") with order preservation
-        handleCameraTileToggle(tileElement, container, hiddenInput, value);
-    } else if (field === 'scene') {
-        // For scene, allow multiple selection (like "2/1") with order preservation
-        handleSceneTileToggle(tileElement, container, hiddenInput, value);
-    }
-}
->>>>>>> 6921011a

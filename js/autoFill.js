<<<<<<< HEAD
// Auto-fill logic for church program items

import { AUTO_FILL_RULES } from './config.js';
import { AILearning } from './ai-learning.js';

// Initialize AI learning system
let aiLearning = null;

export function applyAutoFillLogic(item, isThirdSunday = false) {
    // Clean up the text first - remove extra spaces and normalize
    item.programItem = item.programItem
        .replace(/\s+/g, ' ')  // Replace multiple spaces with single space
        .trim();               // Remove leading/trailing spaces
    
    const text = item.programItem.toLowerCase();
    const originalText = item.programItem;
    
    // Enhanced parsing - extract key information
    const parsedInfo = parseItemText(originalText);
    
    // Song detection (SASB, SOF, song, hymn, etc.)
    if (containsAny(text, AUTO_FILL_RULES.songs.keywords) || parsedInfo.hasSongNumber) {
        if (parsedInfo.performer === 'piano' || text.includes('piano')) {
            // Piano songs - specific camera and settings
            Object.assign(item, AUTO_FILL_RULES.songs.piano);
            item.stream = '1'; // Songs get YouTube streaming
        } else if (parsedInfo.performer === 'wg' || parsedInfo.performer === 'worship group' || text.includes('wg') || text.includes('worship group')) {
            // WG Songs
            Object.assign(item, AUTO_FILL_RULES.songs.wg);
            item.stream = '1'; // Songs get YouTube streaming
        } else if (parsedInfo.performer === 'band' || text.includes('band')) {
            // Band songs
            Object.assign(item, AUTO_FILL_RULES.band.default);
            item.stream = '1'; // Songs get YouTube streaming
        } else {
            // Regular songs
            Object.assign(item, AUTO_FILL_RULES.songs.default);
            item.stream = '1'; // Songs get YouTube streaming
        }
    }
    // Offering
    else if (containsAny(text, AUTO_FILL_RULES.offering.keywords)) {
        if (text.includes('announcement')) {
            // Announcements + Offering
            Object.assign(item, AUTO_FILL_RULES.offering.withAnnouncements);
        } else {
            // Offering only
            Object.assign(item, AUTO_FILL_RULES.offering.default);
        }
        item.stream = '2'; // Default Go Live for everything else
    }
    // Announcements only
    else if (containsAny(text, AUTO_FILL_RULES.announcements.keywords)) {
        Object.assign(item, AUTO_FILL_RULES.announcements.default);
        item.stream = '2'; // Default Go Live for everything else
    }
    // YP Spot
    else if (containsAny(text, AUTO_FILL_RULES.ypSpot.keywords)) {
        if (isThirdSunday) {
            Object.assign(item, AUTO_FILL_RULES.ypSpot.thirdSunday);
        } else {
            Object.assign(item, AUTO_FILL_RULES.ypSpot.default);
        }
        item.stream = '2'; // Default Go Live for everything else
    }
    // Bible Reading
    else if (containsAny(text, AUTO_FILL_RULES.bibleReading.keywords)) {
        if (isThirdSunday) {
            Object.assign(item, AUTO_FILL_RULES.bibleReading.thirdSunday);
        } else {
            Object.assign(item, AUTO_FILL_RULES.bibleReading.default);
        }
        item.stream = '1'; // Bible readings get YouTube streaming
    }
    // Benediction
    else if (containsAny(text, AUTO_FILL_RULES.benediction.keywords)) {
        Object.assign(item, AUTO_FILL_RULES.benediction.default);
        item.stream = '2'; // Default Go Live for everything else
    }
    // Message/Sermon
    else if (containsAny(text, AUTO_FILL_RULES.message.keywords)) {
        Object.assign(item, AUTO_FILL_RULES.message.default);
        item.stream = '2'; // Default Go Live for everything else
    }
    // Prayer
    else if (containsAny(text, AUTO_FILL_RULES.prayer.keywords)) {
        Object.assign(item, AUTO_FILL_RULES.prayer.default);
        item.stream = '2'; // Default Go Live for everything else
    }
    // Band specific
    else if (containsAny(text, AUTO_FILL_RULES.band.keywords)) {
        Object.assign(item, AUTO_FILL_RULES.band.default);
        item.stream = '1'; // Band performances get YouTube streaming
    }
    // Enhanced detection based on parsed information
    else if (parsedInfo.itemType) {
        const detectedSettings = detectByItemType(parsedInfo, isThirdSunday);
        if (detectedSettings) {
            Object.assign(item, detectedSettings);
        } else {
            item._isUnmatched = true; // Internal flag for tracking
        }
    }
    // If no matches found, set default Go Live for user input
    else {
        item.stream = '2'; // Default Go Live for everything else
        item._isUnmatched = true; // Internal flag for tracking
    }
    
    return item;
}

// Enhanced text parsing to extract song numbers, item type, and performer
function parseItemText(text) {
    const info = {
        hasSongNumber: false,
        songNumber: null,
        itemType: null,
        performer: null,
        hasVideo: false,
        hasScreen: false
    };
    
    // Extract song numbers (SOF 123, SASB 456, etc.)
    const songMatch = text.match(/(sof|sasb)\s*(\d+)/i);
    if (songMatch) {
        info.hasSongNumber = true;
        info.songNumber = songMatch[2];
    }
    
    // Extract performer from end of text (common names/groups)
    const performers = [
        'wg', 'worship group', 'band', 'piano', 'pam', 'nigel', 'nige', 'toni', 
        'elizabeth', 'emma', 'verity', 'hope', 'handheld', 'lectern', 'amb'
    ];
    
    const words = text.toLowerCase().split(/\s+/);
    const lastWords = words.slice(-3); // Check last 3 words
    
    for (const performer of performers) {
        if (lastWords.some(word => word.includes(performer))) {
            info.performer = performer;
            break;
        }
    }
    
    // Detect item types
    if (text.toLowerCase().includes('video') || text.includes('https://') || text.includes('youtube')) {
        info.hasVideo = true;
        info.itemType = 'video';
    } else if (text.toLowerCase().includes('ppt') || text.toLowerCase().includes('powerpoint') || text.toLowerCase().includes('slides')) {
        info.hasScreen = true;
        info.itemType = 'presentation';
    } else if (text.toLowerCase().includes('welcome')) {
        info.itemType = 'welcome';
    } else if (text.toLowerCase().includes('prayer')) {
        info.itemType = 'prayer';
    } else if (text.toLowerCase().includes('message')) {
        info.itemType = 'message';
    } else if (text.toLowerCase().includes('reading')) {
        info.itemType = 'reading';
        info.hasScreen = true; // Bible readings typically use screens
    } else if (text.toLowerCase().includes('announcement')) {
        info.itemType = 'announcements';
    } else if (text.toLowerCase().includes('offering')) {
        info.itemType = 'offering';
    }
    
    return info;
}

// Detect settings based on parsed item type and performer
function detectByItemType(parsedInfo, isThirdSunday) {
    if (parsedInfo.hasVideo) {
        return { camera: '1', scene: '1', mic: 'AV', stream: '2', notes: '' };
    }
    
    // Handle screen items (PPT, presentations, etc.)
    if (parsedInfo.hasScreen || parsedInfo.itemType === 'presentation') {
        return { camera: '1', scene: '1', mic: 'AV', stream: '2', notes: '' };
    }
    
    switch (parsedInfo.itemType) {
        case 'welcome':
            return { camera: '3', scene: '1', mic: '2', stream: '2', notes: '' };
        case 'prayer':
            return { camera: '4', scene: '1', mic: 'Lectern', stream: '2', notes: '' };
        case 'message':
            return { camera: '4', scene: '3', mic: 'Lectern', stream: '2', notes: '' };
        case 'reading':
            if (isThirdSunday) {
                return { camera: '2', scene: '1', mic: '2', stream: '1', notes: '' };
            }
            return { camera: '4', scene: '1', mic: 'Lectern', stream: '1', notes: '' };
        case 'announcements':
            return { camera: '4', scene: '1', mic: 'Lectern', stream: '2', notes: '' };
        case 'offering':
            return { camera: '1', scene: '1', mic: 'AV', stream: '2', notes: '' };
        case 'singing company':
            return { camera: '3', scene: '1', mic: 'Amb', stream: '1', notes: '' };
        case 's/coy':
            return { camera: '3', scene: '1', mic: 'Amb', stream: '1', notes: '' };
        case 'video':
            return { camera: '1', scene: '1', mic: 'AV', stream: '2', notes: '' };

    }
    
    // Performer-based detection
    if (parsedInfo.performer) {
        switch (parsedInfo.performer) {
            case 'wg':
            case 'worship group':
                return { camera: '2', scene: '1', mic: '2,3,4', stream: '1', notes: '' };
            case 'band':
                return { camera: '2', scene: '1', mic: 'Amb', stream: '1', notes: '' };
            case 'piano':
                return { camera: '3', scene: '1', mic: 'Amb', stream: '1', notes: '' };
            case 'handheld':
                return { camera: '3', scene: '2', mic: 'Handheld', stream: '2', notes: '' };
            case 'lectern':
                return { camera: '4', scene: '1', mic: 'Lectern', stream: '2', notes: '' };
        }
    }
    
    return null;
}

// Helper function to check if text contains any of the keywords
function containsAny(text, keywords) {
    return keywords.some(keyword => text.includes(keyword));
}

// Get suggestions for unmatched items based on similarity
export function getSuggestions(text) {
    const suggestions = [];
    const lowerText = text.toLowerCase();
    
    // Check for partial matches and suggest auto-fill rules
    Object.entries(AUTO_FILL_RULES).forEach(([ruleName, rule]) => {
        rule.keywords.forEach(keyword => {
            if (lowerText.includes(keyword.substring(0, 3))) {
                suggestions.push({
                    rule: ruleName,
                    keyword: keyword,
                    confidence: calculateSimilarity(lowerText, keyword)
                });
            }
        });
    });
    
    return suggestions.sort((a, b) => b.confidence - a.confidence);
}

// Simple string similarity calculation
function calculateSimilarity(str1, str2) {
    const longer = str1.length > str2.length ? str1 : str2;
    const shorter = str1.length > str2.length ? str2 : str1;
    
    if (longer.length === 0) return 1.0;
    
    return (longer.length - editDistance(longer, shorter)) / longer.length;
}

// Calculate edit distance between two strings
function editDistance(str1, str2) {
    const matrix = [];
    
    for (let i = 0; i <= str2.length; i++) {
        matrix[i] = [i];
    }
    
    for (let j = 0; j <= str1.length; j++) {
        matrix[0][j] = j;
    }
    
    for (let i = 1; i <= str2.length; i++) {
        for (let j = 1; j <= str1.length; j++) {
            if (str2.charAt(i - 1) === str1.charAt(j - 1)) {
                matrix[i][j] = matrix[i - 1][j - 1];
            } else {
                matrix[i][j] = Math.min(
                    matrix[i - 1][j - 1] + 1,
                    matrix[i][j - 1] + 1,
                    matrix[i - 1][j] + 1
                );
            }
        }
    }
    
    return matrix[str2.length][str1.length];
}

// Validate auto-filled data
export function validateAutoFill(item) {
    const issues = [];
    
    if (!item.camera) issues.push('Missing camera setting');
    if (!item.scene) issues.push('Missing scene setting');
    if (!item.mic) issues.push('Missing mic setting');
    
    return {
        valid: issues.length === 0,
        issues: issues
    };
}

// Initialize AI system (called from main app)
export async function initializeAI() {
    if (!aiLearning) {
        aiLearning = new AILearning();
        await aiLearning.initialize();
        console.log('[Auto-Fill] AI system initialized');
    }
}

// Enhanced auto-fill that combines traditional rules with AI predictions
export async function applyAutoFillWithAI(item, isThirdSunday = false, context = {}) {
    // First apply traditional auto-fill rules
    const ruleBasedItem = applyAutoFillLogic(item, isThirdSunday);
    
    // If AI is available and the item wasn't fully matched by rules, try AI prediction
    if (aiLearning && aiLearning.isInitialized) {
        try {
            // Create program item object for AI
            const programItem = {
                title: item.programItem,
                type: context.itemType || '',
                performer: context.performer || '',
                notes: item.notes || '',
                index: context.index || 0
            };
            
            // Get AI predictions
            const aiPredictions = await aiLearning.predict(programItem, {
                isThirdSunday: isThirdSunday,
                position: context.index || 0,
                wasUnmatched: item._isUnmatched || false
            });
            
            // Apply AI predictions where confidence is high enough
            applyAIPredictions(ruleBasedItem, aiPredictions);
            
            // Store AI predictions for learning
            ruleBasedItem._aiPredictions = aiPredictions;
            ruleBasedItem._originalItem = programItem;
            
        } catch (error) {
            console.error('[Auto-Fill] Error getting AI predictions:', error);
        }
    }
    
    return ruleBasedItem;
}

// Apply AI predictions to item where confidence is sufficient
function applyAIPredictions(item, aiPredictions) {
    // Only apply AI predictions if they have high confidence
    // or if the rule-based system didn't find a match
    
    Object.keys(aiPredictions).forEach(field => {
        const prediction = aiPredictions[field];
        const confidence = prediction.confidence || 0;
        
        // Apply AI prediction if:
        // 1. High confidence (>0.7), OR
        // 2. Medium confidence (>0.5) and rule-based didn't match, OR
        // 3. Any confidence and current field is empty
        const shouldApply = confidence > 0.7 || 
                          (confidence > 0.5 && item._isUnmatched) ||
                          (confidence > 0.3 && !item[field]);
        
        if (shouldApply && prediction.value) {
            const oldValue = item[field];
            item[field] = prediction.value;
            
            // Add AI indicator to help users understand the source
            if (!item._aiApplied) item._aiApplied = {};
            item._aiApplied[field] = {
                confidence: confidence,
                source: prediction.source,
                oldValue: oldValue
            };
            
            console.log(`[Auto-Fill] Applied AI prediction for ${field}: "${prediction.value}" (confidence: ${confidence.toFixed(2)})`);
        }
    });
}

// Learn from user corrections (called when user edits fields)
export async function learnFromUserEdits(originalItem, finalValues, context = {}) {
    if (!aiLearning || !aiLearning.isInitialized) return;
    
    try {
        // Only learn if we made AI predictions for this item
        if (originalItem._aiPredictions && originalItem._originalItem) {
            await aiLearning.learnFromFeedback(
                originalItem._originalItem,
                originalItem._aiPredictions,
                finalValues,
                context
            );
            
            console.log('[Auto-Fill] Learning from user corrections completed');
        }
    } catch (error) {
        console.error('[Auto-Fill] Error during learning:', error);
    }
}

// Get AI system status
export function getAIStatus() {
    if (!aiLearning) {
        return {
            isAvailable: false,
            status: 'Not initialized'
        };
    }
    
    return {
        isAvailable: true,
        ...aiLearning.getSystemStatus()
    };
}

// Get AI insights for debugging/display
export function getAIInsights() {
    if (!aiLearning || !aiLearning.isInitialized) {
        return null;
    }
    
    return aiLearning.generateDetailedReport();
}

// Export AI learning instance for other modules
export function getAILearning() {
    return aiLearning;
}
=======
// Auto-fill logic for church program items

import { AUTO_FILL_RULES } from './config.js';

export function applyAutoFillLogic(item, isThirdSunday = false) {
    // Clean up the text first - remove extra spaces and normalize
    item.programItem = item.programItem
        .replace(/\s+/g, ' ')  // Replace multiple spaces with single space
        .trim();               // Remove leading/trailing spaces
    
    const text = item.programItem.toLowerCase();
    const originalText = item.programItem;
    
    // Enhanced parsing - extract key information
    const parsedInfo = parseItemText(originalText);
    
    // Song detection (SASB, SOF, song, hymn, etc.)
    if (containsAny(text, AUTO_FILL_RULES.songs.keywords) || parsedInfo.hasSongNumber) {
        if (parsedInfo.performer === 'piano' || text.includes('piano')) {
            // Piano songs - specific camera and settings
            Object.assign(item, AUTO_FILL_RULES.songs.piano);
            item.stream = '1'; // Songs get YouTube streaming
        } else if (parsedInfo.performer === 'wg' || parsedInfo.performer === 'worship group' || text.includes('wg') || text.includes('worship group')) {
            // WG Songs
            Object.assign(item, AUTO_FILL_RULES.songs.wg);
            item.stream = '1'; // Songs get YouTube streaming
        } else if (parsedInfo.performer === 'band' || text.includes('band')) {
            // Band songs
            Object.assign(item, AUTO_FILL_RULES.band.default);
            item.stream = '1'; // Songs get YouTube streaming
        } else {
            // Regular songs
            Object.assign(item, AUTO_FILL_RULES.songs.default);
            item.stream = '1'; // Songs get YouTube streaming
        }
    }
    // Offering
    else if (containsAny(text, AUTO_FILL_RULES.offering.keywords)) {
        if (text.includes('announcement')) {
            // Announcements + Offering
            Object.assign(item, AUTO_FILL_RULES.offering.withAnnouncements);
        } else {
            // Offering only
            Object.assign(item, AUTO_FILL_RULES.offering.default);
        }
        item.stream = '2'; // Default Go Live for everything else
    }
    // Announcements only
    else if (containsAny(text, AUTO_FILL_RULES.announcements.keywords)) {
        Object.assign(item, AUTO_FILL_RULES.announcements.default);
        item.stream = '2'; // Default Go Live for everything else
    }
    // YP Spot
    else if (containsAny(text, AUTO_FILL_RULES.ypSpot.keywords)) {
        if (isThirdSunday) {
            Object.assign(item, AUTO_FILL_RULES.ypSpot.thirdSunday);
        } else {
            Object.assign(item, AUTO_FILL_RULES.ypSpot.default);
        }
        item.stream = '2'; // Default Go Live for everything else
    }
    // Bible Reading
    else if (containsAny(text, AUTO_FILL_RULES.bibleReading.keywords)) {
        if (isThirdSunday) {
            Object.assign(item, AUTO_FILL_RULES.bibleReading.thirdSunday);
        } else {
            Object.assign(item, AUTO_FILL_RULES.bibleReading.default);
        }
        item.stream = '1'; // Bible readings get YouTube streaming
    }
    // Benediction
    else if (containsAny(text, AUTO_FILL_RULES.benediction.keywords)) {
        Object.assign(item, AUTO_FILL_RULES.benediction.default);
        item.stream = '2'; // Default Go Live for everything else
    }
    // Message/Sermon
    else if (containsAny(text, AUTO_FILL_RULES.message.keywords)) {
        Object.assign(item, AUTO_FILL_RULES.message.default);
        item.stream = '2'; // Default Go Live for everything else
    }
    // Prayer
    else if (containsAny(text, AUTO_FILL_RULES.prayer.keywords)) {
        Object.assign(item, AUTO_FILL_RULES.prayer.default);
        item.stream = '2'; // Default Go Live for everything else
    }
    // Band specific
    else if (containsAny(text, AUTO_FILL_RULES.band.keywords)) {
        Object.assign(item, AUTO_FILL_RULES.band.default);
        item.stream = '1'; // Band performances get YouTube streaming
    }
    // Enhanced detection based on parsed information
    else if (parsedInfo.itemType) {
        const detectedSettings = detectByItemType(parsedInfo, isThirdSunday);
        if (detectedSettings) {
            Object.assign(item, detectedSettings);
        } else {
            item._isUnmatched = true; // Internal flag for tracking
        }
    }
    // If no matches found, set default Go Live for user input
    else {
        item.stream = '2'; // Default Go Live for everything else
        item._isUnmatched = true; // Internal flag for tracking
    }
    
    return item;
}

// Enhanced text parsing to extract song numbers, item type, and performer
function parseItemText(text) {
    const info = {
        hasSongNumber: false,
        songNumber: null,
        itemType: null,
        performer: null,
        hasVideo: false,
        hasScreen: false
    };
    
    // Extract song numbers (SOF 123, SASB 456, etc.)
    const songMatch = text.match(/(sof|sasb)\s*(\d+)/i);
    if (songMatch) {
        info.hasSongNumber = true;
        info.songNumber = songMatch[2];
    }
    
    // Extract performer from end of text (common names/groups)
    const performers = [
        'wg', 'worship group', 'band', 'piano', 'pam', 'nigel', 'nige', 'toni', 
        'elizabeth', 'emma', 'verity', 'hope', 'handheld', 'lectern', 'amb'
    ];
    
    const words = text.toLowerCase().split(/\s+/);
    const lastWords = words.slice(-3); // Check last 3 words
    
    for (const performer of performers) {
        if (lastWords.some(word => word.includes(performer))) {
            info.performer = performer;
            break;
        }
    }
    
    // Detect item types
    if (text.toLowerCase().includes('video') || text.includes('https://') || text.includes('youtube')) {
        info.hasVideo = true;
        info.itemType = 'video';
    } else if (text.toLowerCase().includes('ppt') || text.toLowerCase().includes('powerpoint') || text.toLowerCase().includes('slides')) {
        info.hasScreen = true;
        info.itemType = 'presentation';
    } else if (text.toLowerCase().includes('welcome')) {
        info.itemType = 'welcome';
    } else if (text.toLowerCase().includes('prayer')) {
        info.itemType = 'prayer';
    } else if (text.toLowerCase().includes('message')) {
        info.itemType = 'message';
    } else if (text.toLowerCase().includes('reading')) {
        info.itemType = 'reading';
        info.hasScreen = true; // Bible readings typically use screens
    } else if (text.toLowerCase().includes('announcement')) {
        info.itemType = 'announcements';
    } else if (text.toLowerCase().includes('offering')) {
        info.itemType = 'offering';
    }
    
    return info;
}

// Detect settings based on parsed item type and performer
function detectByItemType(parsedInfo, isThirdSunday) {
    if (parsedInfo.hasVideo) {
        return { camera: '1', scene: '1', mic: 'AV', stream: '2', notes: '' };
    }
    
    // Handle screen items (PPT, presentations, etc.)
    if (parsedInfo.hasScreen || parsedInfo.itemType === 'presentation') {
        return { camera: '1', scene: '1', mic: 'AV', stream: '2', notes: '' };
    }
    
    switch (parsedInfo.itemType) {
        case 'welcome':
            return { camera: '3', scene: '1', mic: '2', stream: '2', notes: '' };
        case 'prayer':
            return { camera: '4', scene: '1', mic: 'Lectern', stream: '2', notes: '' };
        case 'message':
            return { camera: '4', scene: '3', mic: 'Lectern', stream: '2', notes: '' };
        case 'reading':
            if (isThirdSunday) {
                return { camera: '2', scene: '1', mic: '2', stream: '1', notes: '' };
            }
            return { camera: '4', scene: '1', mic: 'Lectern', stream: '1', notes: '' };
        case 'announcements':
            return { camera: '4', scene: '1', mic: 'Lectern', stream: '2', notes: '' };
        case 'offering':
            return { camera: '1', scene: '1', mic: 'AV', stream: '2', notes: '' };
        case 'singing company':
            return { camera: '3', scene: '1', mic: 'Amb', stream: '1', notes: '' };
        case 's/coy':
            return { camera: '3', scene: '1', mic: 'Amb', stream: '1', notes: '' };
        case 'video':
            return { camera: '1', scene: '1', mic: 'AV', stream: '2', notes: '' };

    }
    
    // Performer-based detection
    if (parsedInfo.performer) {
        switch (parsedInfo.performer) {
            case 'wg':
            case 'worship group':
                return { camera: '2', scene: '1', mic: '2,3,4', stream: '1', notes: '' };
            case 'band':
                return { camera: '2', scene: '1', mic: 'Amb', stream: '1', notes: '' };
            case 'piano':
                return { camera: '3', scene: '1', mic: 'Amb', stream: '1', notes: '' };
            case 'handheld':
                return { camera: '3', scene: '2', mic: 'Handheld', stream: '2', notes: '' };
            case 'lectern':
                return { camera: '4', scene: '1', mic: 'Lectern', stream: '2', notes: '' };
        }
    }
    
    return null;
}

// Helper function to check if text contains any of the keywords
function containsAny(text, keywords) {
    return keywords.some(keyword => text.includes(keyword));
}

// Get suggestions for unmatched items based on similarity
export function getSuggestions(text) {
    const suggestions = [];
    const lowerText = text.toLowerCase();
    
    // Check for partial matches and suggest auto-fill rules
    Object.entries(AUTO_FILL_RULES).forEach(([ruleName, rule]) => {
        rule.keywords.forEach(keyword => {
            if (lowerText.includes(keyword.substring(0, 3))) {
                suggestions.push({
                    rule: ruleName,
                    keyword: keyword,
                    confidence: calculateSimilarity(lowerText, keyword)
                });
            }
        });
    });
    
    return suggestions.sort((a, b) => b.confidence - a.confidence);
}

// Simple string similarity calculation
function calculateSimilarity(str1, str2) {
    const longer = str1.length > str2.length ? str1 : str2;
    const shorter = str1.length > str2.length ? str2 : str1;
    
    if (longer.length === 0) return 1.0;
    
    return (longer.length - editDistance(longer, shorter)) / longer.length;
}

// Calculate edit distance between two strings
function editDistance(str1, str2) {
    const matrix = [];
    
    for (let i = 0; i <= str2.length; i++) {
        matrix[i] = [i];
    }
    
    for (let j = 0; j <= str1.length; j++) {
        matrix[0][j] = j;
    }
    
    for (let i = 1; i <= str2.length; i++) {
        for (let j = 1; j <= str1.length; j++) {
            if (str2.charAt(i - 1) === str1.charAt(j - 1)) {
                matrix[i][j] = matrix[i - 1][j - 1];
            } else {
                matrix[i][j] = Math.min(
                    matrix[i - 1][j - 1] + 1,
                    matrix[i][j - 1] + 1,
                    matrix[i - 1][j] + 1
                );
            }
        }
    }
    
    return matrix[str2.length][str1.length];
}

// Validate auto-filled data
export function validateAutoFill(item) {
    const issues = [];
    
    if (!item.camera) issues.push('Missing camera setting');
    if (!item.scene) issues.push('Missing scene setting');
    if (!item.mic) issues.push('Missing mic setting');
    
    return {
        valid: issues.length === 0,
        issues: issues
    };
}
>>>>>>> 6921011a
<|MERGE_RESOLUTION|>--- conflicted
+++ resolved
@@ -1,4 +1,3 @@
-<<<<<<< HEAD
 // Auto-fill logic for church program items
 
 import { AUTO_FILL_RULES } from './config.js';
@@ -436,306 +435,3 @@
 export function getAILearning() {
     return aiLearning;
 }
-=======
-// Auto-fill logic for church program items
-
-import { AUTO_FILL_RULES } from './config.js';
-
-export function applyAutoFillLogic(item, isThirdSunday = false) {
-    // Clean up the text first - remove extra spaces and normalize
-    item.programItem = item.programItem
-        .replace(/\s+/g, ' ')  // Replace multiple spaces with single space
-        .trim();               // Remove leading/trailing spaces
-    
-    const text = item.programItem.toLowerCase();
-    const originalText = item.programItem;
-    
-    // Enhanced parsing - extract key information
-    const parsedInfo = parseItemText(originalText);
-    
-    // Song detection (SASB, SOF, song, hymn, etc.)
-    if (containsAny(text, AUTO_FILL_RULES.songs.keywords) || parsedInfo.hasSongNumber) {
-        if (parsedInfo.performer === 'piano' || text.includes('piano')) {
-            // Piano songs - specific camera and settings
-            Object.assign(item, AUTO_FILL_RULES.songs.piano);
-            item.stream = '1'; // Songs get YouTube streaming
-        } else if (parsedInfo.performer === 'wg' || parsedInfo.performer === 'worship group' || text.includes('wg') || text.includes('worship group')) {
-            // WG Songs
-            Object.assign(item, AUTO_FILL_RULES.songs.wg);
-            item.stream = '1'; // Songs get YouTube streaming
-        } else if (parsedInfo.performer === 'band' || text.includes('band')) {
-            // Band songs
-            Object.assign(item, AUTO_FILL_RULES.band.default);
-            item.stream = '1'; // Songs get YouTube streaming
-        } else {
-            // Regular songs
-            Object.assign(item, AUTO_FILL_RULES.songs.default);
-            item.stream = '1'; // Songs get YouTube streaming
-        }
-    }
-    // Offering
-    else if (containsAny(text, AUTO_FILL_RULES.offering.keywords)) {
-        if (text.includes('announcement')) {
-            // Announcements + Offering
-            Object.assign(item, AUTO_FILL_RULES.offering.withAnnouncements);
-        } else {
-            // Offering only
-            Object.assign(item, AUTO_FILL_RULES.offering.default);
-        }
-        item.stream = '2'; // Default Go Live for everything else
-    }
-    // Announcements only
-    else if (containsAny(text, AUTO_FILL_RULES.announcements.keywords)) {
-        Object.assign(item, AUTO_FILL_RULES.announcements.default);
-        item.stream = '2'; // Default Go Live for everything else
-    }
-    // YP Spot
-    else if (containsAny(text, AUTO_FILL_RULES.ypSpot.keywords)) {
-        if (isThirdSunday) {
-            Object.assign(item, AUTO_FILL_RULES.ypSpot.thirdSunday);
-        } else {
-            Object.assign(item, AUTO_FILL_RULES.ypSpot.default);
-        }
-        item.stream = '2'; // Default Go Live for everything else
-    }
-    // Bible Reading
-    else if (containsAny(text, AUTO_FILL_RULES.bibleReading.keywords)) {
-        if (isThirdSunday) {
-            Object.assign(item, AUTO_FILL_RULES.bibleReading.thirdSunday);
-        } else {
-            Object.assign(item, AUTO_FILL_RULES.bibleReading.default);
-        }
-        item.stream = '1'; // Bible readings get YouTube streaming
-    }
-    // Benediction
-    else if (containsAny(text, AUTO_FILL_RULES.benediction.keywords)) {
-        Object.assign(item, AUTO_FILL_RULES.benediction.default);
-        item.stream = '2'; // Default Go Live for everything else
-    }
-    // Message/Sermon
-    else if (containsAny(text, AUTO_FILL_RULES.message.keywords)) {
-        Object.assign(item, AUTO_FILL_RULES.message.default);
-        item.stream = '2'; // Default Go Live for everything else
-    }
-    // Prayer
-    else if (containsAny(text, AUTO_FILL_RULES.prayer.keywords)) {
-        Object.assign(item, AUTO_FILL_RULES.prayer.default);
-        item.stream = '2'; // Default Go Live for everything else
-    }
-    // Band specific
-    else if (containsAny(text, AUTO_FILL_RULES.band.keywords)) {
-        Object.assign(item, AUTO_FILL_RULES.band.default);
-        item.stream = '1'; // Band performances get YouTube streaming
-    }
-    // Enhanced detection based on parsed information
-    else if (parsedInfo.itemType) {
-        const detectedSettings = detectByItemType(parsedInfo, isThirdSunday);
-        if (detectedSettings) {
-            Object.assign(item, detectedSettings);
-        } else {
-            item._isUnmatched = true; // Internal flag for tracking
-        }
-    }
-    // If no matches found, set default Go Live for user input
-    else {
-        item.stream = '2'; // Default Go Live for everything else
-        item._isUnmatched = true; // Internal flag for tracking
-    }
-    
-    return item;
-}
-
-// Enhanced text parsing to extract song numbers, item type, and performer
-function parseItemText(text) {
-    const info = {
-        hasSongNumber: false,
-        songNumber: null,
-        itemType: null,
-        performer: null,
-        hasVideo: false,
-        hasScreen: false
-    };
-    
-    // Extract song numbers (SOF 123, SASB 456, etc.)
-    const songMatch = text.match(/(sof|sasb)\s*(\d+)/i);
-    if (songMatch) {
-        info.hasSongNumber = true;
-        info.songNumber = songMatch[2];
-    }
-    
-    // Extract performer from end of text (common names/groups)
-    const performers = [
-        'wg', 'worship group', 'band', 'piano', 'pam', 'nigel', 'nige', 'toni', 
-        'elizabeth', 'emma', 'verity', 'hope', 'handheld', 'lectern', 'amb'
-    ];
-    
-    const words = text.toLowerCase().split(/\s+/);
-    const lastWords = words.slice(-3); // Check last 3 words
-    
-    for (const performer of performers) {
-        if (lastWords.some(word => word.includes(performer))) {
-            info.performer = performer;
-            break;
-        }
-    }
-    
-    // Detect item types
-    if (text.toLowerCase().includes('video') || text.includes('https://') || text.includes('youtube')) {
-        info.hasVideo = true;
-        info.itemType = 'video';
-    } else if (text.toLowerCase().includes('ppt') || text.toLowerCase().includes('powerpoint') || text.toLowerCase().includes('slides')) {
-        info.hasScreen = true;
-        info.itemType = 'presentation';
-    } else if (text.toLowerCase().includes('welcome')) {
-        info.itemType = 'welcome';
-    } else if (text.toLowerCase().includes('prayer')) {
-        info.itemType = 'prayer';
-    } else if (text.toLowerCase().includes('message')) {
-        info.itemType = 'message';
-    } else if (text.toLowerCase().includes('reading')) {
-        info.itemType = 'reading';
-        info.hasScreen = true; // Bible readings typically use screens
-    } else if (text.toLowerCase().includes('announcement')) {
-        info.itemType = 'announcements';
-    } else if (text.toLowerCase().includes('offering')) {
-        info.itemType = 'offering';
-    }
-    
-    return info;
-}
-
-// Detect settings based on parsed item type and performer
-function detectByItemType(parsedInfo, isThirdSunday) {
-    if (parsedInfo.hasVideo) {
-        return { camera: '1', scene: '1', mic: 'AV', stream: '2', notes: '' };
-    }
-    
-    // Handle screen items (PPT, presentations, etc.)
-    if (parsedInfo.hasScreen || parsedInfo.itemType === 'presentation') {
-        return { camera: '1', scene: '1', mic: 'AV', stream: '2', notes: '' };
-    }
-    
-    switch (parsedInfo.itemType) {
-        case 'welcome':
-            return { camera: '3', scene: '1', mic: '2', stream: '2', notes: '' };
-        case 'prayer':
-            return { camera: '4', scene: '1', mic: 'Lectern', stream: '2', notes: '' };
-        case 'message':
-            return { camera: '4', scene: '3', mic: 'Lectern', stream: '2', notes: '' };
-        case 'reading':
-            if (isThirdSunday) {
-                return { camera: '2', scene: '1', mic: '2', stream: '1', notes: '' };
-            }
-            return { camera: '4', scene: '1', mic: 'Lectern', stream: '1', notes: '' };
-        case 'announcements':
-            return { camera: '4', scene: '1', mic: 'Lectern', stream: '2', notes: '' };
-        case 'offering':
-            return { camera: '1', scene: '1', mic: 'AV', stream: '2', notes: '' };
-        case 'singing company':
-            return { camera: '3', scene: '1', mic: 'Amb', stream: '1', notes: '' };
-        case 's/coy':
-            return { camera: '3', scene: '1', mic: 'Amb', stream: '1', notes: '' };
-        case 'video':
-            return { camera: '1', scene: '1', mic: 'AV', stream: '2', notes: '' };
-
-    }
-    
-    // Performer-based detection
-    if (parsedInfo.performer) {
-        switch (parsedInfo.performer) {
-            case 'wg':
-            case 'worship group':
-                return { camera: '2', scene: '1', mic: '2,3,4', stream: '1', notes: '' };
-            case 'band':
-                return { camera: '2', scene: '1', mic: 'Amb', stream: '1', notes: '' };
-            case 'piano':
-                return { camera: '3', scene: '1', mic: 'Amb', stream: '1', notes: '' };
-            case 'handheld':
-                return { camera: '3', scene: '2', mic: 'Handheld', stream: '2', notes: '' };
-            case 'lectern':
-                return { camera: '4', scene: '1', mic: 'Lectern', stream: '2', notes: '' };
-        }
-    }
-    
-    return null;
-}
-
-// Helper function to check if text contains any of the keywords
-function containsAny(text, keywords) {
-    return keywords.some(keyword => text.includes(keyword));
-}
-
-// Get suggestions for unmatched items based on similarity
-export function getSuggestions(text) {
-    const suggestions = [];
-    const lowerText = text.toLowerCase();
-    
-    // Check for partial matches and suggest auto-fill rules
-    Object.entries(AUTO_FILL_RULES).forEach(([ruleName, rule]) => {
-        rule.keywords.forEach(keyword => {
-            if (lowerText.includes(keyword.substring(0, 3))) {
-                suggestions.push({
-                    rule: ruleName,
-                    keyword: keyword,
-                    confidence: calculateSimilarity(lowerText, keyword)
-                });
-            }
-        });
-    });
-    
-    return suggestions.sort((a, b) => b.confidence - a.confidence);
-}
-
-// Simple string similarity calculation
-function calculateSimilarity(str1, str2) {
-    const longer = str1.length > str2.length ? str1 : str2;
-    const shorter = str1.length > str2.length ? str2 : str1;
-    
-    if (longer.length === 0) return 1.0;
-    
-    return (longer.length - editDistance(longer, shorter)) / longer.length;
-}
-
-// Calculate edit distance between two strings
-function editDistance(str1, str2) {
-    const matrix = [];
-    
-    for (let i = 0; i <= str2.length; i++) {
-        matrix[i] = [i];
-    }
-    
-    for (let j = 0; j <= str1.length; j++) {
-        matrix[0][j] = j;
-    }
-    
-    for (let i = 1; i <= str2.length; i++) {
-        for (let j = 1; j <= str1.length; j++) {
-            if (str2.charAt(i - 1) === str1.charAt(j - 1)) {
-                matrix[i][j] = matrix[i - 1][j - 1];
-            } else {
-                matrix[i][j] = Math.min(
-                    matrix[i - 1][j - 1] + 1,
-                    matrix[i][j - 1] + 1,
-                    matrix[i - 1][j] + 1
-                );
-            }
-        }
-    }
-    
-    return matrix[str2.length][str1.length];
-}
-
-// Validate auto-filled data
-export function validateAutoFill(item) {
-    const issues = [];
-    
-    if (!item.camera) issues.push('Missing camera setting');
-    if (!item.scene) issues.push('Missing scene setting');
-    if (!item.mic) issues.push('Missing mic setting');
-    
-    return {
-        valid: issues.length === 0,
-        issues: issues
-    };
-}
->>>>>>> 6921011a
